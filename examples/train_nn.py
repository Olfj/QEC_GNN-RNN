import sys, os
sys.path.append(os.path.join(os.path.dirname(__file__), os.pardir))
from gru_decoder import GRUDecoder
from data import Args
from utils import TrainingLogger
import torch
from datetime import datetime

if __name__ == "__main__":
    d = 5
    t = 49
    dt = 2
    args = Args(
        distance=d,
        error_rates=[0.001, 0.002, 0.003, 0.004, 0.005],
        t=[t],
        dt=dt,
        sliding=True,
<<<<<<< HEAD
        batch_size=64,
        n_batches=100,
        n_epochs=100,
=======
        batch_size=2048,
        n_batches=256,
        n_epochs=300,
>>>>>>> 6ebb77e6
        embedding_features=[5, 32, 64, 128, 256],
        hidden_size=128,
        n_gru_layers=4,
    )
    current_datetime = datetime.now().strftime("%y%m%d_%H%M%S")
    model_name = 'd' + str(d) + '_t' + str(t) + '_dt' + str(dt) + '_' + current_datetime

    logger = TrainingLogger(logfile=model_name, statsfile=model_name)
    decoder = GRUDecoder(args)
    decoder.to(args.device)  # Move model to MPS or appropriate device
    decoder = torch.compile(decoder)  # Then compile
    decoder.train_model(logger, save=model_name)<|MERGE_RESOLUTION|>--- conflicted
+++ resolved
@@ -16,15 +16,9 @@
         t=[t],
         dt=dt,
         sliding=True,
-<<<<<<< HEAD
-        batch_size=64,
-        n_batches=100,
-        n_epochs=100,
-=======
         batch_size=2048,
         n_batches=256,
         n_epochs=300,
->>>>>>> 6ebb77e6
         embedding_features=[5, 32, 64, 128, 256],
         hidden_size=128,
         n_gru_layers=4,
